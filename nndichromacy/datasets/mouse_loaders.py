--- conflicted
+++ resolved
@@ -69,11 +69,8 @@
     include_px_position=None,
     image_reshape_list=None,
     trial_idx_selection=None,
-<<<<<<< HEAD
     include_val_in_id_selection=False,
-=======
     train_shuffle: bool = True,
->>>>>>> 8347c4b6
 ):
     """
     returns a single data loader
@@ -127,7 +124,7 @@
         [exclude_neuron_n == 0, neuron_base_seed is not None]
     ), "neuron_base_seed must be set when exclude_neuron_n is not 0"
 
-    if image_ids is not None and image_condition is not None and not return_test_sampler :
+    if image_ids is not None and image_condition is not None:
         raise ValueError(
             "either 'image_condition' or 'image_ids' can be passed. They can not both be true."
         )
@@ -352,11 +349,8 @@
     include_px_position=None,
     image_reshape_list=None,
     trial_idx_selection=None,
-<<<<<<< HEAD
     include_val_in_id_selection=None,
-=======
     train_shuffle: bool = True,
->>>>>>> 8347c4b6
 ):
     """
     Returns a dictionary of dataloaders (i.e., trainloaders, valloaders, and testloaders) for >= 1 dataset(s).
@@ -439,11 +433,8 @@
             include_px_position=include_px_position,
             image_reshape_list=image_reshape_list,
             trial_idx_selection=trial_idx_selection,
-<<<<<<< HEAD
             include_val_in_id_selection=include_val_in_id_selection,
-=======
             train_shuffle=train_shuffle,
->>>>>>> 8347c4b6
         )
         if not return_test_sampler:
             for k in dls:
