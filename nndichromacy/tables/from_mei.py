from __future__ import annotations
from typing import Dict, Any

import torch
from torch.nn import Module
from torch.utils.data import DataLoader

Key = Dict[str, Any]
Dataloaders = Dict[str, DataLoader]

import warnings
from functools import partial

import datajoint as dj
from nnfabrik.main import Dataset
from nnfabrik.utility.dj_helpers import CustomSchema
from nnfabrik.builder import resolve_fn
from mei import mixins
from mei.main import MEISeed
from mei.modules import ConstrainedOutputModel
from .from_nnfabrik import TrainedModel

schema = CustomSchema(dj.config.get("nnfabrik.schema_name", "nnfabrik_core"))
resolve_target_fn = partial(resolve_fn, default_base="targets")


class MouseSelectorTemplate(dj.Computed):

    dataset_table = Dataset
    definition = """
    # contains information that can be used to map a neuron's id to its corresponding integer position in the output of
    # the model. 
    -> self.dataset_table
    unit_id       : int               # unique neuron identifier
    data_key        : varchar(255)      # unique session identifier
    ---
    unit_index : int                    # integer position of the neuron in the model's output 
    """

    constrained_output_model = ConstrainedOutputModel

    def make(self, key):
        dataloaders = (Dataset & key).get_dataloader()
        data_keys = list(dataloaders["train"].keys())

        mappings = []
        for data_key in data_keys:
            dat = dataloaders["train"][data_key].dataset
            try:
                neuron_ids = dat.neurons.unit_ids
            except AttributeError:
                warnings.warn(
                    "unit_ids were not found in the dataset - using indices 0-N instead"
                )
                neuron_ids = range(dat.responses.shape[1])
            for neuron_pos, neuron_id in enumerate(neuron_ids):
                mappings.append(
                    dict(
                        key, unit_id=neuron_id, unit_index=neuron_pos, data_key=data_key
                    )
                )

        self.insert(mappings)

    def get_output_selected_model(
        self, model: Module, key: Key
    ) -> constrained_output_model:
        unit_index, data_key = (self & key).fetch1("unit_index", "data_key")
        return self.constrained_output_model(
            model, unit_index, forward_kwargs=dict(data_key=data_key)
        )


@schema
class MEISelector(MouseSelectorTemplate):
    dataset_table = Dataset


@schema
class MEIMethod(mixins.MEIMethodMixin, dj.Lookup):
    seed_table = MEISeed
<<<<<<< HEAD
    optional_names = (
        "initial",
        "optimizer",
=======
    optional_names = optional_names = (
        "initial",
>>>>>>> d4a87875
        "transform",
        "regularization",
        "precondition",
        "postprocessing",
    )

    def generate_mei(
        self, dataloaders: Dataloaders, model: Module, key: Key, seed: int
    ) -> Dict[str, Any]:
        method_fn, method_config = (self & key).fetch1("method_fn", "method_config")
        self.insert_key_in_ops(method_config=method_config, key=key)
        method_fn = self.import_func(method_fn)
        mei, score, output = method_fn(dataloaders, model, method_config, seed)
        return dict(key, mei=mei, score=score, output=output)

    def generate_ringmei(self, dataloaders: Dataloaders, model: Module, key: Key, seed: int, ring_mask: Tensor
    ) -> Dict[str, Any]:
        method_fn, method_config = (self & key).fetch1("method_fn", "method_config")
        method_fn = self.import_func(method_fn)
        self.insert_key_in_ops(method_config=method_config, key=key)

        mei, score, output = method_fn(dataloaders, model, method_config, seed,ring_mask)
        return dict(key, mei=mei, score=score, output=output)

    def insert_key_in_ops(self, method_config, key):
        for k, v in method_config.items():
            if k in self.optional_names:
                if "kwargs" in v:
                    if "key" in v["kwargs"]:
                        v["kwargs"]["key"] = key


@schema
class TrainedEnsembleModel(mixins.TrainedEnsembleModelTemplateMixin, dj.Manual):
    dataset_table = Dataset
    trained_model_table = TrainedModel

    class Member(mixins.TrainedEnsembleModelTemplateMixin.Member, dj.Part):
        """Member table template."""

        pass


@schema
class MEI(mixins.MEITemplateMixin, dj.Computed):
    """MEI table template.

    To create a functional "MEI" table, create a new class that inherits from this template and decorate it with your
    preferred Datajoint schema. Next assign your trained model (or trained ensemble model) and your selector table to
    the class variables called "trained_model_table" and "selector_table". By default, the created table will point to
    the "MEIMethod" table in the Datajoint schema called "nnfabrik.main". This behavior can be changed by overwriting
    the class attribute called "method_table".
    """

    trained_model_table = TrainedEnsembleModel
    selector_table = MEISelector
    method_table = MEIMethod
    seed_table = MEISeed


@schema
class MEIScore(dj.Computed):
    """
    A template for a MEI scoring table.
    """

    mei_table = MEI
    measure_attribute = "score"
    function_kwargs = {}
    external_download_path = None

    # table level comment
    table_comment = "A template table for storing results/scores of a MEI"

    @property
    def definition(self):
        definition = """
                    # {table_comment}
                    -> self.mei_table
                    ---
                    {measure_attribute}:      float     # A template for a computed score of a trained model
                    {measure_attribute}_ts=CURRENT_TIMESTAMP: timestamp    # UTZ timestamp at time of insertion
                    """.format(
            table_comment=self.table_comment, measure_attribute=self.measure_attribute
        )
        return definition

    @staticmethod
    def measure_function(mei, **kwargs):
        raise NotImplementedError("Scoring Function has to be implemented")

    def get_mei(self, key):
        mei = torch.load(
            (self.mei_table & key).fetch1(
                "mei", download_path=self.external_download_path
            )
        )
        return mei

    def make(self, key):
        mei = self.get_mei(key=key)
        score = self.measure_function(mei, **self.function_kwargs)
        key[self.measure_attribute] = score
        self.insert1(key, ignore_extra_fields=True)<|MERGE_RESOLUTION|>--- conflicted
+++ resolved
@@ -79,14 +79,9 @@
 @schema
 class MEIMethod(mixins.MEIMethodMixin, dj.Lookup):
     seed_table = MEISeed
-<<<<<<< HEAD
     optional_names = (
         "initial",
         "optimizer",
-=======
-    optional_names = optional_names = (
-        "initial",
->>>>>>> d4a87875
         "transform",
         "regularization",
         "precondition",
@@ -100,15 +95,6 @@
         self.insert_key_in_ops(method_config=method_config, key=key)
         method_fn = self.import_func(method_fn)
         mei, score, output = method_fn(dataloaders, model, method_config, seed)
-        return dict(key, mei=mei, score=score, output=output)
-
-    def generate_ringmei(self, dataloaders: Dataloaders, model: Module, key: Key, seed: int, ring_mask: Tensor
-    ) -> Dict[str, Any]:
-        method_fn, method_config = (self & key).fetch1("method_fn", "method_config")
-        method_fn = self.import_func(method_fn)
-        self.insert_key_in_ops(method_config=method_config, key=key)
-
-        mei, score, output = method_fn(dataloaders, model, method_config, seed,ring_mask)
         return dict(key, mei=mei, score=score, output=output)
 
     def insert_key_in_ops(self, method_config, key):
@@ -190,4 +176,5 @@
         mei = self.get_mei(key=key)
         score = self.measure_function(mei, **self.function_kwargs)
         key[self.measure_attribute] = score
-        self.insert1(key, ignore_extra_fields=True)+        self.insert1(key, ignore_extra_fields=True)
+
