version: '3.4'
x-build: &build
  context: .
  dockerfile: Dockerfile

x-shared: &common
  build:
    context: .
    dockerfile: Dockerfile
    args:
      - GITHUB_USER=${GITHUB_USER}
      - GITHUB_TOKEN=${GITHUB_TOKEN}
      - DEV_SOURCE=${DEV_SOURCE}
  volumes:
    - .:/src/nndichromacy
    - ./notebooks:/notebooks
    - /mnt/scratch07/color_mei:/data
<<<<<<< HEAD
=======
    - /mnt/scratch07/nexport:/nexport
>>>>>>> d00ceb3a
  env_file:
    - .env

services:
  notebook:
    <<: *common
    ports:
      - "8888:8888"

  pipeline:
    build:
      context: .
      dockerfile: Dockerfile_pipeline
    env_file:
      - .env_pipeline
    volumes:
      - ./notebooks:/notebooks
      - /mnt:/mnt
    ports:
      - "8888:8888"
    entrypoint:
      - jupyter
      - lab
      - --ip=0.0.0.0
      - --allow-root
      - --NotebookApp.token=''
<<<<<<< HEAD
=======
      - --no-browser

  nexport:
    <<: *common
    ports:
      - "8888:8888"
    env_file:
      - .env_pipeline
    volumes:
      - ./notebooks:/notebooks
      - /mnt:/mnt
    entrypoint:
      - jupyter
      - lab
      - --ip=0.0.0.0
      - --allow-root
      - --NotebookApp.token=''
>>>>>>> d00ceb3a
      - --no-browser<|MERGE_RESOLUTION|>--- conflicted
+++ resolved
@@ -15,10 +15,7 @@
     - .:/src/nndichromacy
     - ./notebooks:/notebooks
     - /mnt/scratch07/color_mei:/data
-<<<<<<< HEAD
-=======
     - /mnt/scratch07/nexport:/nexport
->>>>>>> d00ceb3a
   env_file:
     - .env
 
@@ -45,8 +42,6 @@
       - --ip=0.0.0.0
       - --allow-root
       - --NotebookApp.token=''
-<<<<<<< HEAD
-=======
       - --no-browser
 
   nexport:
@@ -64,5 +59,4 @@
       - --ip=0.0.0.0
       - --allow-root
       - --NotebookApp.token=''
->>>>>>> d00ceb3a
       - --no-browser